--- conflicted
+++ resolved
@@ -29,11 +29,7 @@
     limitations under the License.
 """
 
-<<<<<<< HEAD
 from mslib.msui.mss_qt import QtGui, QtWidgets, QtCore, get_save_filename, get_open_filename
-=======
-from mslib.msui.mss_qt import QtGui, QtWidgets, QtCore, get_save_filename
->>>>>>> 271fb114
 from mslib.msui.mss_qt import ui_mscolab_window as ui
 from mslib.msui.mss_qt import ui_add_user_dialog as add_user_ui
 from mslib.msui.mss_qt import ui_add_project_dialog as add_project_ui
@@ -190,17 +186,10 @@
         file_path = get_save_filename(
             self, "Save fight track", "", "Flight Track Files (*.ftml)")
         if file_path is not None:
-<<<<<<< HEAD
             f_name = path.basename(file_path)
             f_dir = open_fs(path.dirname(file_path))
             temp_name = 'tempfile_mscolab.ftml'
             temp_dir = open_fs(self.data_dir)
-=======
-            f_name = fs.path.basename(file_path)
-            f_dir = fs.open_fs(fs.path.dirname(file_path))
-            temp_name = 'tempfile_mscolab.ftml'
-            temp_dir = fs.open_fs(self.data_dir)
->>>>>>> 271fb114
             fs.copy.copy_file(temp_dir, temp_name, f_dir, f_name)
 
     def disable_action_buttons(self):
