# -*- coding: utf-8 -*-
"""

    mslib.conftest
    ~~~~~~~~~~~~~~

    common definitions for py.test

    This file is part of MSS.

    :copyright: Copyright 2016-2017 Reimar Bauer
    :copyright: Copyright 2016-2024 by the MSS team, see AUTHORS.
    :license: APACHE-2.0, see LICENSE for details.

    Licensed under the Apache License, Version 2.0 (the "License");
    you may not use this file except in compliance with the License.
    You may obtain a copy of the License at

       http://www.apache.org/licenses/LICENSE-2.0

    Unless required by applicable law or agreed to in writing, software
    distributed under the License is distributed on an "AS IS" BASIS,
    WITHOUT WARRANTIES OR CONDITIONS OF ANY KIND, either express or implied.
    See the License for the specific language governing permissions and
    limitations under the License.
"""

import importlib.util
import os
import sys
# Disable pyc files
sys.dont_write_bytecode = True

import pytest
import fs
import shutil
import keyring
from mslib.mswms.demodata import DataFiles
import tests.constants as constants

# This import must come after importing tests.constants due to MSUI_CONFIG_PATH being set there
from mslib.utils.config import read_config_file


class TestKeyring(keyring.backend.KeyringBackend):
    """A test keyring which always outputs the same password
    from Runtime Configuration
    https://pypi.org/project/keyring/#third-party-backends
    """
    priority = 1

    passwords = {}

    def reset(self):
        self.passwords = {}

    def set_password(self, servicename, username, password):
        self.passwords[servicename + username] = password

    def get_password(self, servicename, username):
        return self.passwords.get(servicename + username, "password from TestKeyring")

    def delete_password(self, servicename, username):
        if servicename + username in self.passwords:
            del self.passwords[servicename + username]


# set the keyring for keyring lib
keyring.set_keyring(TestKeyring())


@pytest.fixture(autouse=True)
def keyring_reset():
    keyring.get_keyring().reset()


def generate_initial_config():
    """Generate an initial state for the configuration directory in tests.constants.ROOT_FS
    """
    if not constants.ROOT_FS.exists("msui/testdata"):
        constants.ROOT_FS.makedirs("msui/testdata")

    # make a copy for mscolab test, so that we read different pathes during parallel tests.
    sample_path = os.path.join(os.path.dirname(__file__), "tests", "data")
    shutil.copy(os.path.join(sample_path, "example.ftml"), constants.ROOT_DIR)

    if not constants.SERVER_CONFIG_FS.exists(constants.SERVER_CONFIG_FILE):
        print('\n configure testdata')
        # ToDo check pytest tmpdir_factory
        examples = DataFiles(data_fs=constants.DATA_FS,
                             server_config_fs=constants.SERVER_CONFIG_FS)
        examples.create_server_config(detailed_information=True)
        examples.create_data()

    if not constants.SERVER_CONFIG_FS.exists(constants.MSCOLAB_CONFIG_FILE):
        config_string = f'''
# SQLALCHEMY_DB_URI = 'mysql://user:pass@127.0.0.1/mscolab'
import os
import logging
import fs
import secrets
from urllib.parse import urljoin

ROOT_DIR = '{constants.ROOT_DIR}'
# directory where mss output files are stored
root_fs = fs.open_fs(ROOT_DIR)
if not root_fs.exists('colabTestData'):
    root_fs.makedir('colabTestData')
BASE_DIR = ROOT_DIR
DATA_DIR = fs.path.join(ROOT_DIR, 'colabTestData')
# mscolab data directory
MSCOLAB_DATA_DIR = fs.path.join(DATA_DIR, 'filedata')
MSCOLAB_SSO_DIR = fs.path.join(DATA_DIR, 'datasso')

# In the unit days when Operations get archived because not used
ARCHIVE_THRESHOLD = 30

# To enable logging set to True or pass a logger object to use.
SOCKETIO_LOGGER = True

# To enable Engine.IO logging set to True or pass a logger object to use.
ENGINEIO_LOGGER = True

# used to generate and parse tokens
SECRET_KEY = secrets.token_urlsafe(16)

# used to generate the password token
SECURITY_PASSWORD_SALT = secrets.token_urlsafe(16)

# looks for a given category for an operation ending with GROUP_POSTFIX
# e.g. category = Tex will look for TexGroup
# all users in that Group are set to the operations of that category
# having the roles in the TexGroup
GROUP_POSTFIX = "Group"

# mail settings
MAIL_SERVER = 'localhost'
MAIL_PORT = 25
MAIL_USE_TLS = False
MAIL_USE_SSL = True

# mail authentication
MAIL_USERNAME = os.environ.get('APP_MAIL_USERNAME')
MAIL_PASSWORD = os.environ.get('APP_MAIL_PASSWORD')

# mail accounts
MAIL_DEFAULT_SENDER = 'MSS@localhost'

# enable verification by Mail
MAIL_ENABLED = False

SQLALCHEMY_DB_URI = 'sqlite:///' + urljoin(DATA_DIR, 'mscolab.db')

# enable SQLALCHEMY_ECHO
SQLALCHEMY_ECHO = True

# mscolab file upload settings
UPLOAD_FOLDER = fs.path.join(DATA_DIR, 'uploads')
MAX_UPLOAD_SIZE = 2 * 1024 * 1024  # 2MB

# text to be written in new mscolab based ftml files.
STUB_CODE = """<?xml version="1.0" encoding="utf-8"?>
<FlightTrack version="1.7.6">
  <ListOfWaypoints>
    <Waypoint flightlevel="250" lat="67.821" location="Kiruna" lon="20.336">
      <Comments></Comments>
    </Waypoint>
    <Waypoint flightlevel="250" lat="78.928" location="Ny-Alesund" lon="11.986">
      <Comments></Comments>
    </Waypoint>
  </ListOfWaypoints>
</FlightTrack>
"""
enable_basic_http_authentication = False

# enable login by identity provider
USE_SAML2 = False
'''
        ROOT_FS = fs.open_fs(constants.ROOT_DIR)
        if not ROOT_FS.exists('mscolab'):
            ROOT_FS.makedir('mscolab')
        with fs.open_fs(fs.path.join(constants.ROOT_DIR, "mscolab")) as mscolab_fs:
            # windows needs \\ or / but mixed is terrible. *nix needs /
            mscolab_fs.writetext(constants.MSCOLAB_CONFIG_FILE, config_string.replace('\\', '/'))
        path = fs.path.join(constants.ROOT_DIR, 'mscolab', constants.MSCOLAB_CONFIG_FILE)
        parent_path = fs.path.join(constants.ROOT_DIR, 'mscolab')

    if not constants.SERVER_CONFIG_FS.exists(constants.MSCOLAB_AUTH_FILE):
        config_string = '''
import hashlib

class mscolab_auth:
     password = "testvaluepassword"
     allowed_users = [("user", hashlib.md5(password.encode('utf-8')).hexdigest())]
'''
        ROOT_FS = fs.open_fs(constants.ROOT_DIR)
        if not ROOT_FS.exists('mscolab'):
            ROOT_FS.makedir('mscolab')
        with fs.open_fs(fs.path.join(constants.ROOT_DIR, "mscolab")) as mscolab_fs:
            # windows needs \\ or / but mixed is terrible. *nix needs /
            mscolab_fs.writetext(constants.MSCOLAB_AUTH_FILE, config_string.replace('\\', '/'))

    def _load_module(module_name, path):
        spec = importlib.util.spec_from_file_location(module_name, path)
        module = importlib.util.module_from_spec(spec)
        sys.modules[module_name] = module
        spec.loader.exec_module(module)


    _load_module("mswms_settings", constants.SERVER_CONFIG_FILE_PATH)
    _load_module("mscolab_settings", path)


<<<<<<< HEAD
generate_initial_config()
=======
    :copyright: Copyright 2019 Shivashis Padhi
    :copyright: Copyright 2019-2024 by the MSS team, see AUTHORS.
    :license: APACHE-2.0, see LICENSE for details.
>>>>>>> 21291623


# This import must come after the call to generate_initial_config, otherwise SQLAlchemy will have a wrong database path
from tests.utils import create_msui_settings_file


@pytest.fixture(autouse=True)
def reset_config():
    """Reset the configuration directory used in the tests (tests.constants.ROOT_FS) after every test
    """
    # Ideally this would just be constants.ROOT_FS.removetree("/"), but SQLAlchemy complains if the SQLite file is deleted.
    for e in constants.ROOT_FS.walk.files(exclude=["mscolab.db"]):
        constants.ROOT_FS.remove(e)
    for e in constants.ROOT_FS.walk.dirs(search="depth"):
        constants.ROOT_FS.removedir(e)

    generate_initial_config()
    create_msui_settings_file("{}")
    read_config_file()


# Make fixtures available everywhere
from tests.fixtures import *<|MERGE_RESOLUTION|>--- conflicted
+++ resolved
@@ -211,13 +211,7 @@
     _load_module("mscolab_settings", path)
 
 
-<<<<<<< HEAD
 generate_initial_config()
-=======
-    :copyright: Copyright 2019 Shivashis Padhi
-    :copyright: Copyright 2019-2024 by the MSS team, see AUTHORS.
-    :license: APACHE-2.0, see LICENSE for details.
->>>>>>> 21291623
 
 
 # This import must come after the call to generate_initial_config, otherwise SQLAlchemy will have a wrong database path
